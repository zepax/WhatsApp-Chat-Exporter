--- conflicted
+++ resolved
@@ -38,12 +38,9 @@
     "jinja2",
     "bleach",
     "phonenumbers",
-<<<<<<< HEAD
     "typer",
     "rich"
-=======
-    "psutil"
->>>>>>> a35a151b
+
 ]
 
 [project.optional-dependencies]
