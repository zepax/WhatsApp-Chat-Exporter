# Whatsapp-Chat-Exporter
[![Latest in Pypi](https://img.shields.io/pypi/v/whatsapp-chat-exporter?label=Latest%20in%20Pypi)](https://pypi.org/project/whatsapp-chat-exporter/)
![License MIT](https://img.shields.io/pypi/l/whatsapp-chat-exporter)
[![Python](https://img.shields.io/pypi/pyversions/Whatsapp-Chat-Exporter)](https://pypi.org/project/Whatsapp-Chat-Exporter/)

A customizable Android and iPhone Whatsapp database parser that will give you the history of your Whatsapp conversations in HTML and JSON. Inspired by [Telegram Chat Export Tool](https://telegram.org/blog/export-and-more).  
**If you plan to uninstall WhatsApp or delete your WhatsApp account, please make a backup of your WhatsApp database. You may want to use this exporter again on the same database in the future as the exporter develops**

# Usage
**Usage in README may be removed in the future. Check the usage in [Wiki](https://github.com/KnugiHK/Whatsapp-Chat-Exporter/wiki)**.

**If you want to use the old release (< 0.5) of the exporter, please follow the [old usage guide](https://github.com/KnugiHK/Whatsapp-Chat-Exporter/wiki/Old-Usage#usage)**.

First, install the exporter by:
```shell
pip install whatsapp-chat-exporter
pip install whatsapp-chat-exporter[android_backup]  :; # Optional, if you want it to support decrypting Android WhatsApp backup.
```
Then, create a working directory in somewhere you want
```shell
mkdir working_wts
cd working_wts
```
## Working with Android
### Unencrypted WhatsApp database
Extract the WhatsApp database with whatever means, one possible means is to use the [WhatsApp-Key-DB-Extractor](https://github.com/KnugiHK/WhatsApp-Key-DB-Extractor)

After you obtain your WhatsApp database, copy the WhatsApp database and media folder to the working directory. The database is called msgstore.db. If you also want the name of your contacts, get the contact database, which is called wa.db. And copy the WhatsApp (Media) directory from your phone directly.

And now, you should have something like this in the working directory.

![Android folder structure](imgs/android_structure.png)
#### Extracting
Simply invoke the following command from shell.
```sh
wtsexporter -a
```

### Encrypted Android WhatsApp Backup
In order to support the decryption, install pycryptodome if it is not installed
```sh
pip install pycryptodome # Or 
pip install whatsapp-chat-exporter["android_backup"] # install along with this software
```
<<<<<<< HEAD

=======
### Crypt15 is now the easiest way to decrypt a backup. If you have the 32 bytes hex key generated when you enable End-to-End encrypted backup, you can use it to decrypt the backup. If you do not have the 32 bytes hex key, you can still use the key file extracted just like extacting key file for Crypt12 and Crypt14 to decrypt the backup.
>>>>>>> 898231f5
#### Crypt12 or Crypt14
You will need the decryption key file. You can find it on your phone in the WhatsApp backup directory as `WhatsApp/Databases/.nomedia`, or, if you have root access, `/data/data/com.whatsapp/files/key`.

Place the decryption key file (key) and the encrypted WhatsApp Backup (msgstore.db.crypt14) in the working directory. If you also want the name of your contacts, get the contact database, which is called wa.db. And copy the WhatsApp (Media) directory from your phone directly.

And now, you should have something like this in the working directory.

![Android folder structure with WhatsApp Backup](imgs/android_structure_backup.png)
#### Extracting
Simply invoke the following command from shell.
```sh
wtsexporter -a -k key -b msgstore.db.crypt14
```

#### Crypt15 (End-to-End Encrypted Backup)
To support Crypt15 backup, install javaobj-py3 if it is not installed
```sh
pip install javaobj-py3 # Or 
pip install whatsapp-chat-exporter["crypt15"] # install along with this software
```
Place the encrypted WhatsApp Backup (msgstore.db.crypt15) in the working directory. If you also want the name of your contacts, get the contact database, which is called wa.db. And copy the WhatsApp (Media) directory from your phone directly.  
If you do not have the 32 bytes hex key (64 hexdigits), place the decryption key file (encrypted_backup.key) extracted from Android. If you gave the 32 bytes hex key, simply put the key in the shell.

Now, you should have something like this in the working directory (if you do not have 32 bytes hex key).

![Android folder structure with WhatsApp Crypt15 Backup](imgs/android_structure_backup_crypt15.png)
##### Extracting
If you do not have 32 bytes hex key but have the key file available, simply invoke the following command from shell.
```sh
wtsexporter -a -k encrypted_backup.key -b msgstore.db.crypt15
```
If you have the 32 bytes hex key, simply put the hex key in the -k option and invoke the command from shell like this:
```sh
wtsexporter -a -k 432435053b5204b08e5c3823423399aa30ff061435ab89bc4e6713969cdaa5a8 -b msgstore.db.crypt15
```

## Working with iPhone
Do an iPhone Backup with iTunes first.
### Encrypted iPhone Backup
**If you are working on unencrypted iPhone backup, skip this**

If you want to work on an encrypted iPhone Backup, you should install iphone_backup_decrypt from [KnugiHK/iphone_backup_decrypt](https://github.com/KnugiHK/iphone_backup_decrypt) before you run the extract_iphone_media.py.
```sh
pip install git+https://github.com/KnugiHK/iphone_backup_decrypt
```
### Extracting
Simply invoke the following command from shell, remember to replace the username and device id correspondingly in the command.
```sh
wtsexporter -i -b "C:\Users\[Username]\AppData\Roaming\Apple Computer\MobileSync\Backup\[device id]"
```

## Results
After extracting, you will get these:
#### Private Message
![Private Message](imgs/pm.png)

#### Group Message
![Group Message](imgs/group.png)

*The above screenshots were taken longgggggggggggggg ago. I am going to update them when possible.*

## More options
Invoke the wtsexporter with --help option will show you all options available.
```sh
> wtsexporter --help
usage: wtsexporter [options]

options:
  -h, --help            show this help message and exit
  -a, --android         Define the target as Android
  -i, --iphone, --ios   Define the target as iPhone
  -w WA, --wa WA        Path to contact database (default: wa.db/ContactsV2.sqlite)
  -m MEDIA, --media MEDIA
                        Path to WhatsApp media folder (default: WhatsApp)
  -b BACKUP, --backup BACKUP
                        Path to Android (must be used together with -k)/iPhone WhatsApp backup
  -o OUTPUT, --output OUTPUT
                        Output to specific directory (default: result)
  -j [JSON], --json [JSON]
                        Save the result to a single JSON file (default if present: result.json)
  -d DB, --db DB        Path to database file (default: msgstore.db/7c7fba66680ef796b916b067077cc246adacf01d)
  -k KEY, --key KEY     Path to key file
  -t TEMPLATE, --template TEMPLATE
                        Path to custom HTML template
  -e, --embedded        Embed media into HTML file (not yet implemented)
  -s, --showkey         Show the HEX key used to decrypt the database
  -c, --move-media      Move the media directory to output directory if the flag is set, otherwise copy it
  --offline OFFLINE     Relative path to offline static files
  --size SIZE, --output-size SIZE
                        Maximum size of a single output file in bytes, 0 for auto (not yet implemented)
  --no-html             Do not output html files
  --check-update        Check for updates
```

# To do
See [issues](https://github.com/KnugiHK/Whatsapp-Chat-Exporter/issues).

# Copyright
This is a MIT licensed project.

The Telegram Desktop's export is the reference for whatsapp.html in this repo

WhatsApp Chat Exporter is not affiliated, associated, authorized, endorsed by, or in any way officially connected with the WhatsApp LLC, or any of its subsidiaries or its affiliates. The official WhatsApp LLC website can be found at https://www.whatsapp.com/.<|MERGE_RESOLUTION|>--- conflicted
+++ resolved
@@ -42,11 +42,7 @@
 pip install pycryptodome # Or 
 pip install whatsapp-chat-exporter["android_backup"] # install along with this software
 ```
-<<<<<<< HEAD
-
-=======
 ### Crypt15 is now the easiest way to decrypt a backup. If you have the 32 bytes hex key generated when you enable End-to-End encrypted backup, you can use it to decrypt the backup. If you do not have the 32 bytes hex key, you can still use the key file extracted just like extacting key file for Crypt12 and Crypt14 to decrypt the backup.
->>>>>>> 898231f5
 #### Crypt12 or Crypt14
 You will need the decryption key file. You can find it on your phone in the WhatsApp backup directory as `WhatsApp/Databases/.nomedia`, or, if you have root access, `/data/data/com.whatsapp/files/key`.
 
