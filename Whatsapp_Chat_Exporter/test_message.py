--- conflicted
+++ resolved
@@ -75,7 +75,6 @@
     assert len(calls) == 1
 
 
-<<<<<<< HEAD
 def test_get_last_message():
     chat = ChatStore(Device.ANDROID)
     msg1 = Message(
@@ -98,80 +97,3 @@
     chat.add_message("2", msg2)
 
     assert chat.get_last_message() is msg2
-=======
-def test_android_media_traversal_rejected(tmp_path):
-    data = ChatCollection()
-    chat = ChatStore(Device.ANDROID)
-    ts = 1_660_000_000
-    msg = Message(
-        from_me=1,
-        timestamp=ts,
-        time=ts,
-        key_id=1,
-        received_timestamp=ts + 1,
-        read_timestamp=ts + 2,
-        timezone_offset=0,
-    )
-    chat.add_message("1", msg)
-    data.add_chat("123@c.us", chat)
-
-    media_dir = tmp_path / "media"
-    media_dir.mkdir()
-    (media_dir / "thumbnails").mkdir()
-    outside = tmp_path / "outside.jpg"
-    outside.write_bytes(b"a")
-
-    content = {
-        "file_path": "../outside.jpg",
-        "message_row_id": "1",
-        "key_remote_jid": "123@c.us",
-        "mime_type": None,
-        "file_hash": b"hash",
-        "thumbnail": None,
-    }
-
-    mime = MimeTypes()
-    android_handler._process_single_media(data, content, str(media_dir), mime, False)
-
-    msg = chat.get_message("1")
-    assert msg.data == "The media is missing"
-    assert msg.meta
-
-
-def test_ios_media_traversal_rejected(tmp_path):
-    data = ChatCollection()
-    chat = ChatStore(Device.IOS)
-    ts = 1_660_000_000
-    msg = Message(
-        from_me=1,
-        timestamp=ts,
-        time=ts,
-        key_id=1,
-        received_timestamp=ts + 1,
-        read_timestamp=ts + 2,
-        timezone_offset=0,
-    )
-    chat.add_message("1", msg)
-    data.add_chat("123@c.us", chat)
-
-    media_dir = tmp_path / "Media"
-    msg_dir = media_dir / "Message"
-    msg_dir.mkdir(parents=True)
-    outside = tmp_path / "outside.mov"
-    outside.write_bytes(b"a")
-
-    content = {
-        "ZMEDIALOCALPATH": "../outside.mov",
-        "ZCONTACTJID": "123@c.us",
-        "ZMESSAGE": "1",
-        "ZVCARDSTRING": None,
-        "ZTITLE": None,
-    }
-
-    mime = MimeTypes()
-    ios_handler.process_media_item(content, data, str(media_dir), mime, False)
-
-    msg = chat.get_message("1")
-    assert msg.data == "The media is missing"
-    assert msg.meta
->>>>>>> 502374c0
