--- conflicted
+++ resolved
@@ -577,24 +577,10 @@
 
 
 def media(
-<<<<<<< HEAD
     db, data, media_folder, filter_date, filter_chat, filter_empty, separate_media=True
 ):
     """
     Process WhatsApp media files from the database.
-=======
-    db,
-    data,
-    media_folder,
-    filter_date,
-    filter_chat,
-    filter_empty,
-    separate_media=True,
-    copy_workers=4,
-):
-    """Process WhatsApp media files from the database.
->>>>>>> a35a151b
-
     Args:
         db: Database connection
         data: Data store object
@@ -622,46 +608,13 @@
 
     # Ensure thumbnails directory exists
     Path(f"{media_folder}/thumbnails").mkdir(parents=True, exist_ok=True)
-<<<<<<< HEAD
-
     for _ in track(range(total_row_number), description="Processing media"):
         if content is None:
             break
         _process_single_media(data, content, media_folder, mime, separate_media)
         content = content_cursor.fetchone()
-=======
-    
-    executor = ThreadPoolExecutor(max_workers=copy_workers) if separate_media else None
-    tasks = []
-    i = 0
-    while content is not None:
-        _process_single_media(
-            data,
-            content,
-            media_folder,
-            mime,
-            separate_media,
-            executor,
-            tasks,
-        )
-
-        i += 1
-        if i % 100 == 0:
-            print(f"Processing media...({i}/{total_row_number})", end="\r")
-
-        content = content_cursor.fetchone()
-
-    if executor:
-        for task in tasks:
-            task.result()
-        executor.shutdown()
-    
-    print(f"Processing media...({total_row_number}/{total_row_number})", end="\r")
->>>>>>> a35a151b
-
 
 # Helper functions for media processing
-
 
 def _get_media_count(cursor, filter_empty, filter_date, filter_chat):
     """Get the total number of media files to process."""
@@ -872,17 +825,13 @@
 
         # Copy media to separate folder if needed
         if separate_media:
-<<<<<<< HEAD
             chat_display_name = slugify(
                 current_chat.name
                 or message.sender
                 or content["key_remote_jid"].split("@")[0],
                 True,
             )
-=======
-            chat_display_name = slugify(current_chat.name or message.sender
-                                     or content["key_remote_jid"].split('@')[0], True)
->>>>>>> a35a151b
+
             current_filename = file_path.split("/")[-1]
             new_folder = os.path.join(media_folder, "separated", chat_display_name)
             Path(new_folder).mkdir(parents=True, exist_ok=True)
