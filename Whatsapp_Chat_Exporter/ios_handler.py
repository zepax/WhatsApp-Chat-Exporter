#!/usr/bin/python3

import os
import shutil
from glob import glob
from pathlib import Path
from concurrent.futures import ThreadPoolExecutor
from mimetypes import MimeTypes
from markupsafe import escape as htmle
from rich.progress import track
from Whatsapp_Chat_Exporter.data_model import ChatStore, Message
from Whatsapp_Chat_Exporter.utility import (
    APPLE_TIME,
    CURRENT_TZ_OFFSET,
    get_chat_condition,
)
from Whatsapp_Chat_Exporter.utility import (
    bytes_to_readable,
    convert_time_unit,
    slugify,
    Device,
)


def contacts(db, data):
    """Process WhatsApp contacts with status information."""
    c = db.cursor()
    c.execute(
        """SELECT count() FROM ZWAADDRESSBOOKCONTACT WHERE ZABOUTTEXT IS NOT NULL"""
    )
    total_row_number = c.fetchone()[0]
    print(f"Pre-processing contacts...({total_row_number})")

    c.execute(
        """SELECT ZWHATSAPPID, ZABOUTTEXT FROM ZWAADDRESSBOOKCONTACT WHERE ZABOUTTEXT IS NOT NULL"""
    )
    content = c.fetchone()
    while content is not None:
        zwhatsapp_id = content["ZWHATSAPPID"]
        if not zwhatsapp_id.endswith("@s.whatsapp.net"):
            zwhatsapp_id += "@s.whatsapp.net"

        current_chat = ChatStore(Device.IOS)
        current_chat.status = content["ZABOUTTEXT"]
        data.add_chat(zwhatsapp_id, current_chat)
        content = c.fetchone()


def process_contact_avatars(current_chat, media_folder, contact_id):
    """Process and assign avatar images for a contact."""
    path = f'{media_folder}/Media/Profile/{contact_id.split("@")[0]}'
    avatars = glob(f"{path}*")

    if 0 < len(avatars) <= 1:
        current_chat.their_avatar = avatars[0]
    else:
        for avatar in avatars:
            if avatar.endswith(".thumb") and current_chat.their_avatar_thumb is None:
                current_chat.their_avatar_thumb = avatar
            elif avatar.endswith(".jpg") and current_chat.their_avatar is None:
                current_chat.their_avatar = avatar


def get_contact_name(content):
    """Determine the appropriate contact name based on push name and partner name."""
    is_phone = content["ZPARTNERNAME"].replace("+", "").replace(" ", "").isdigit()
    if content["ZPUSHNAME"] is None or (content["ZPUSHNAME"] and not is_phone):
        return content["ZPARTNERNAME"]
    else:
        return content["ZPUSHNAME"]


def messages(
    db, data, media_folder, timezone_offset, filter_date, filter_chat, filter_empty
):
    """Process WhatsApp messages and contacts from the database."""
    c = db.cursor()
    cursor2 = db.cursor()

    # Build the chat filter conditions
    chat_filter_include = get_chat_condition(
        filter_chat[0],
        True,
        ["ZWACHATSESSION.ZCONTACTJID", "ZMEMBERJID"],
        "ZGROUPINFO",
        "ios",
    )
    chat_filter_exclude = get_chat_condition(
        filter_chat[1],
        False,
        ["ZWACHATSESSION.ZCONTACTJID", "ZMEMBERJID"],
        "ZGROUPINFO",
        "ios",
    )
    date_filter = f"AND ZMESSAGEDATE {filter_date}" if filter_date is not None else ""

    # Process contacts first
    contact_query = f"""
        SELECT count() 
        FROM (SELECT DISTINCT ZCONTACTJID,
            ZPARTNERNAME,
            ZWAPROFILEPUSHNAME.ZPUSHNAME
        FROM ZWACHATSESSION
            INNER JOIN ZWAMESSAGE
                ON ZWAMESSAGE.ZCHATSESSION = ZWACHATSESSION.Z_PK
            LEFT JOIN ZWAPROFILEPUSHNAME
                ON ZWACHATSESSION.ZCONTACTJID = ZWAPROFILEPUSHNAME.ZJID
            LEFT JOIN ZWAGROUPMEMBER
                    ON ZWAMESSAGE.ZGROUPMEMBER = ZWAGROUPMEMBER.Z_PK
        WHERE 1=1
            {chat_filter_include}
            {chat_filter_exclude}
        GROUP BY ZCONTACTJID);
    """
    c.execute(contact_query)
    total_row_number = c.fetchone()[0]
    print(f"Processing contacts...({total_row_number})")

    # Get distinct contacts
    contacts_query = f"""
        SELECT DISTINCT ZCONTACTJID,
            ZPARTNERNAME,
            ZWAPROFILEPUSHNAME.ZPUSHNAME
        FROM ZWACHATSESSION
            INNER JOIN ZWAMESSAGE
                ON ZWAMESSAGE.ZCHATSESSION = ZWACHATSESSION.Z_PK
            LEFT JOIN ZWAPROFILEPUSHNAME
                ON ZWACHATSESSION.ZCONTACTJID = ZWAPROFILEPUSHNAME.ZJID
            LEFT JOIN ZWAGROUPMEMBER
                    ON ZWAMESSAGE.ZGROUPMEMBER = ZWAGROUPMEMBER.Z_PK
        WHERE 1=1
            {chat_filter_include}
            {chat_filter_exclude}
        GROUP BY ZCONTACTJID;
    """
    c.execute(contacts_query)

    # Process each contact
    content = c.fetchone()
    while content is not None:
        contact_name = get_contact_name(content)
        contact_id = content["ZCONTACTJID"]

        # Add or update chat
        if contact_id not in data:
            current_chat = data.add_chat(
                contact_id, ChatStore(Device.IOS, contact_name, media_folder)
            )
        else:
            current_chat = data.get_chat(contact_id)
            current_chat.name = contact_name
            current_chat.my_avatar = os.path.join(
                media_folder, "Media/Profile/Photo.jpg"
            )

        # Process avatar images
        process_contact_avatars(current_chat, media_folder, contact_id)
        content = c.fetchone()

    # Get message count
    message_count_query = f"""
        SELECT count()
        FROM ZWAMESSAGE
            INNER JOIN ZWACHATSESSION
                ON ZWAMESSAGE.ZCHATSESSION = ZWACHATSESSION.Z_PK
            LEFT JOIN ZWAGROUPMEMBER
                ON ZWAMESSAGE.ZGROUPMEMBER = ZWAGROUPMEMBER.Z_PK
        WHERE 1=1
            {date_filter}
            {chat_filter_include}
            {chat_filter_exclude}
    """
    c.execute(message_count_query)
    total_row_number = c.fetchone()[0]

    # Fetch messages
    messages_query = f"""
        SELECT ZCONTACTJID,
            ZWAMESSAGE.Z_PK,
            ZISFROMME,
            ZMESSAGEDATE,
            ZTEXT,
            ZMESSAGETYPE,
            ZWAGROUPMEMBER.ZMEMBERJID,
            ZMETADATA,
            ZSTANZAID,
            ZGROUPINFO,
            ZSENTDATE
        FROM ZWAMESSAGE
            LEFT JOIN ZWAGROUPMEMBER
                ON ZWAMESSAGE.ZGROUPMEMBER = ZWAGROUPMEMBER.Z_PK
            LEFT JOIN ZWAMEDIAITEM
                ON ZWAMESSAGE.Z_PK = ZWAMEDIAITEM.ZMESSAGE
            INNER JOIN ZWACHATSESSION
                ON ZWAMESSAGE.ZCHATSESSION = ZWACHATSESSION.Z_PK
        WHERE 1=1   
            {date_filter}
            {chat_filter_include}
            {chat_filter_exclude}
        ORDER BY ZMESSAGEDATE ASC;
    """
    c.execute(messages_query)

    # Process each message
    content = c.fetchone()
    for _ in track(range(total_row_number), description="Processing messages"):
        if content is None:
            break
        contact_id = content["ZCONTACTJID"]
        message_pk = content["Z_PK"]
        is_group_message = content["ZGROUPINFO"] is not None

        # Ensure chat exists
        if contact_id not in data:
            current_chat = data.add_chat(contact_id, ChatStore(Device.IOS))
            process_contact_avatars(current_chat, media_folder, contact_id)
        else:
            current_chat = data.get_chat(contact_id)

        # Create message object
        ts = APPLE_TIME + content["ZMESSAGEDATE"]
        message = Message(
            from_me=content["ZISFROMME"],
            timestamp=ts,
            time=ts,
            key_id=content["ZSTANZAID"][:17],
            timezone_offset=timezone_offset if timezone_offset else CURRENT_TZ_OFFSET,
            message_type=content["ZMESSAGETYPE"],
            received_timestamp=(
                APPLE_TIME + content["ZSENTDATE"] if content["ZSENTDATE"] else None
            ),
            read_timestamp=None,  # TODO: Add timestamp
        )

        # Process message data
        invalid = process_message_data(
            message, content, is_group_message, data, cursor2
        )

        # Add valid messages to chat
        if not invalid:
            current_chat.add_message(message_pk, message)

        content = c.fetchone()


def process_message_data(message, content, is_group_message, data, cursor2):
    """Process and set message data from content row."""
    # Handle group sender info
    if is_group_message and content["ZISFROMME"] == 0:
        name = None
        if content["ZMEMBERJID"] is not None:
            if content["ZMEMBERJID"] in data:
                name = data.get_chat(content["ZMEMBERJID"]).name
            if "@" in content["ZMEMBERJID"]:
                fallback = content["ZMEMBERJID"].split("@")[0]
            else:
                fallback = None
        else:
            fallback = None
        message.sender = name or fallback
    else:
        message.sender = None

    # Handle metadata messages
    if content["ZMESSAGETYPE"] == 6:
        return process_metadata_message(message, content, is_group_message)

    # Handle quoted replies
    if (
        content["ZMETADATA"] is not None
        and content["ZMETADATA"].startswith(b"\x2a\x14")
        and False
    ):
        quoted = content["ZMETADATA"][2:19]
        message.reply = quoted.decode()
        cursor2.execute(
            f"""SELECT ZTEXT
                            FROM ZWAMESSAGE
                            WHERE ZSTANZAID LIKE '{message.reply}%'"""
        )
        quoted_content = cursor2.fetchone()
        if quoted_content and "ZTEXT" in quoted_content:
            message.quoted_data = quoted_content["ZTEXT"]
        else:
            message.quoted_data = None

    # Handle stickers
    if content["ZMESSAGETYPE"] == 15:
        message.sticker = True

    # Process message text
    process_message_text(message, content)

    return False  # Message is valid


def process_metadata_message(message, content, is_group_message):
    """Process metadata messages (action_type 6)."""
    if is_group_message:
        # Group
        if content["ZTEXT"] is not None:
            # Changed name
            try:
                int(content["ZTEXT"])
            except ValueError:
                msg = f"The group name changed to {content['ZTEXT']}"
                message.data = msg
                message.meta = True
                return False  # Valid message
            else:
                return True  # Invalid message
        else:
            message.data = None
            return False
    else:
        message.data = None
        return False


def process_message_text(message, content):
    """Process and format message text content."""
    if content["ZISFROMME"] == 1:
        if content["ZMESSAGETYPE"] == 14:
            msg = "Message deleted"
            message.meta = True
        else:
            msg = content["ZTEXT"]
            if msg is not None:
                msg = msg.replace("\r\n", "<br>").replace("\n", "<br>")
    else:
        if content["ZMESSAGETYPE"] == 14:
            msg = "Message deleted"
            message.meta = True
        else:
            msg = content["ZTEXT"]
            if msg is not None:
                msg = msg.replace("\r\n", "<br>").replace("\n", "<br>")

    message.data = msg


def media(
<<<<<<< HEAD
    db, data, media_folder, filter_date, filter_chat, filter_empty, separate_media=False
):
    """Process media files from WhatsApp messages."""
=======
    db,
    data,
    media_folder,
    filter_date,
    filter_chat,
    filter_empty,
    separate_media=False,
    copy_workers=4,
):
    """Process media files from WhatsApp messages.

    Args:
        db: Database connection.
        data: Data store object.
        media_folder: Folder containing media files.
        filter_date: Date filter condition.
        filter_chat: Chat filter conditions.
        filter_empty: Filter for empty chats.
        separate_media: Whether to separate media files by chat.
        copy_workers: Number of threads used to copy media files.
    """
>>>>>>> 8aa49c33
    c = db.cursor()

    # Build filter conditions
    chat_filter_include = get_chat_condition(
        filter_chat[0],
        True,
        ["ZWACHATSESSION.ZCONTACTJID", "ZMEMBERJID"],
        "ZGROUPINFO",
        "ios",
    )
    chat_filter_exclude = get_chat_condition(
        filter_chat[1],
        False,
        ["ZWACHATSESSION.ZCONTACTJID", "ZMEMBERJID"],
        "ZGROUPINFO",
        "ios",
    )
    date_filter = f"AND ZMESSAGEDATE {filter_date}" if filter_date is not None else ""

    # Get media count
    media_count_query = f"""
        SELECT count()
        FROM ZWAMEDIAITEM
            INNER JOIN ZWAMESSAGE
                ON ZWAMEDIAITEM.ZMESSAGE = ZWAMESSAGE.Z_PK
            INNER JOIN ZWACHATSESSION
                ON ZWAMESSAGE.ZCHATSESSION = ZWACHATSESSION.Z_PK
            LEFT JOIN ZWAGROUPMEMBER
                ON ZWAMESSAGE.ZGROUPMEMBER = ZWAGROUPMEMBER.Z_PK
        WHERE 1=1
            {date_filter}
            {chat_filter_include}
            {chat_filter_exclude}
    """
    c.execute(media_count_query)
    total_row_number = c.fetchone()[0]

    # Fetch media items
    media_query = f"""
        SELECT ZCONTACTJID,
            ZMESSAGE,
            ZMEDIALOCALPATH,
            ZMEDIAURL,
            ZVCARDSTRING,
            ZMEDIAKEY,
            ZTITLE
        FROM ZWAMEDIAITEM
            INNER JOIN ZWAMESSAGE
                ON ZWAMEDIAITEM.ZMESSAGE = ZWAMESSAGE.Z_PK
            INNER JOIN ZWACHATSESSION
                ON ZWAMESSAGE.ZCHATSESSION = ZWACHATSESSION.Z_PK
            LEFT JOIN ZWAGROUPMEMBER
                ON ZWAMESSAGE.ZGROUPMEMBER = ZWAGROUPMEMBER.Z_PK
        WHERE ZMEDIALOCALPATH IS NOT NULL
            {date_filter}
            {chat_filter_include}
            {chat_filter_exclude}
        ORDER BY ZCONTACTJID ASC
    """
    c.execute(media_query)

    # Process each media item
    mime = MimeTypes()
<<<<<<< HEAD
    content = c.fetchone()
    for _ in track(range(total_row_number), description="Processing media"):
        if content is None:
            break
        process_media_item(content, data, media_folder, mime, separate_media)
        content = c.fetchone()
=======
    executor = ThreadPoolExecutor(max_workers=copy_workers) if separate_media else None
    tasks = []
    i = 0
    content = c.fetchone()
    while content is not None:
        process_media_item(
            content,
            data,
            media_folder,
            mime,
            separate_media,
            executor,
            tasks,
        )
        
        # Update progress
        i += 1
        if i % 100 == 0:
            print(f"Processing media...({i}/{total_row_number})", end="\r")
        content = c.fetchone()
    
    if executor:
        for task in tasks:
            task.result()
        executor.shutdown()

    print(f"Processing media...({total_row_number}/{total_row_number})", end="\r")
>>>>>>> 8aa49c33


def process_media_item(
    content,
    data,
    media_folder,
    mime,
    separate_media,
    executor=None,
    tasks=None,
):
    """Process a single media item."""
    file_path = f"{media_folder}/Message/{content['ZMEDIALOCALPATH']}"
    current_chat = data.get_chat(content["ZCONTACTJID"])
    message = current_chat.get_message(content["ZMESSAGE"])
    message.media = True

    if current_chat.media_base == "":
        current_chat.media_base = media_folder + "/"

    if os.path.isfile(file_path):
        message.data = "/".join(file_path.split("/")[1:])

        # Set MIME type
        if content["ZVCARDSTRING"] is None:
            guess = mime.guess_type(file_path)[0]
            message.mime = guess if guess is not None else "application/octet-stream"
        else:
            message.mime = content["ZVCARDSTRING"]

        # Handle separate media option
        if separate_media:
            chat_display_name = slugify(
                current_chat.name
                or message.sender
                or content["ZCONTACTJID"].split("@")[0],
                True,
            )
            current_filename = file_path.split("/")[-1]
            new_folder = os.path.join(media_folder, "separated", chat_display_name)
            Path(new_folder).mkdir(parents=True, exist_ok=True)
            new_path = os.path.join(new_folder, current_filename)
<<<<<<< HEAD
            shutil.copy2(file_path, new_path)
            message.data = "/".join(new_path.split("\\")[1:])
=======
            if executor and tasks is not None:
                tasks.append(executor.submit(shutil.copy2, file_path, new_path))
            else:
                shutil.copy2(file_path, new_path)
            message.data = '/'.join(new_path.split("\\")[1:])
>>>>>>> 8aa49c33
    else:
        # Handle missing media
        message.data = "The media is missing"
        message.mime = "media"
        message.meta = True

    # Add caption if available
    if content["ZTITLE"] is not None:
        message.caption = content["ZTITLE"]


def vcard(db, data, media_folder, filter_date, filter_chat, filter_empty):
    """Process vCard contacts from WhatsApp messages."""
    c = db.cursor()

    # Build filter conditions
    chat_filter_include = get_chat_condition(
        filter_chat[0], True, ["ZCONTACTJID", "ZMEMBERJID"], "ZGROUPINFO", "ios"
    )
    chat_filter_exclude = get_chat_condition(
        filter_chat[1], False, ["ZCONTACTJID", "ZMEMBERJID"], "ZGROUPINFO", "ios"
    )
    date_filter = (
        f"AND ZWAMESSAGE.ZMESSAGEDATE {filter_date}" if filter_date is not None else ""
    )

    # Fetch vCard mentions
    vcard_query = f"""
        SELECT DISTINCT ZWAVCARDMENTION.ZMEDIAITEM,
            ZWAMEDIAITEM.ZMESSAGE,
            ZCONTACTJID,
            ZVCARDNAME,
            ZVCARDSTRING
        FROM ZWAVCARDMENTION
            INNER JOIN ZWAMEDIAITEM
                ON ZWAVCARDMENTION.ZMEDIAITEM = ZWAMEDIAITEM.Z_PK
            INNER JOIN ZWAMESSAGE
                ON ZWAMEDIAITEM.ZMESSAGE = ZWAMESSAGE.Z_PK
            INNER JOIN ZWACHATSESSION
                ON ZWAMESSAGE.ZCHATSESSION = ZWACHATSESSION.Z_PK
            LEFT JOIN ZWAGROUPMEMBER
                ON ZWAMESSAGE.ZGROUPMEMBER = ZWAGROUPMEMBER.Z_PK
        WHERE 1=1
            {date_filter}
            {chat_filter_include}
            {chat_filter_exclude}
    """
    c.execute(vcard_query)
    contents = c.fetchall()
    total_row_number = len(contents)
    print(f"\nProcessing vCards...(0/{total_row_number})", end="\r")

    # Create vCards directory
    path = f"{media_folder}/Message/vCards"
    Path(path).mkdir(parents=True, exist_ok=True)

    # Process each vCard
    for index, content in enumerate(contents):
        process_vcard_item(content, path, data)
        print(f"Processing vCards...({index + 1}/{total_row_number})", end="\r")


def process_vcard_item(content, path, data):
    """Process a single vCard item."""
    file_paths = []
    vcard_names = content["ZVCARDNAME"].split("_$!<Name-Separator>!$_")
    vcard_strings = content["ZVCARDSTRING"].split("_$!<VCard-Separator>!$_")

    # If this is a list of contacts
    if len(vcard_names) > len(vcard_strings):
        vcard_names.pop(0)  # Dismiss the first element, which is the group name

    # Save each vCard file
    for name, vcard_string in zip(vcard_names, vcard_strings):
        file_name = "".join(x for x in name if x.isalnum())
        file_name = file_name.encode("utf-8")[:230].decode("utf-8", "ignore")
        file_path = os.path.join(path, f"{file_name}.vcf")
        file_paths.append(file_path)

        if not os.path.isfile(file_path):
            with open(file_path, "w", encoding="utf-8") as f:
                f.write(vcard_string)

    # Create vCard summary and update message
    vcard_summary = "This media include the following vCard file(s):<br>"
    vcard_summary += " | ".join(
        [
            f'<a href="{htmle(fp)}">{htmle(name)}</a>'
            for name, fp in zip(vcard_names, file_paths)
        ]
    )

    message = data.get_chat(content["ZCONTACTJID"]).get_message(content["ZMESSAGE"])
    message.data = vcard_summary
    message.mime = "text/x-vcard"
    message.media = True
    message.meta = True
    message.safe = True


def calls(db, data, timezone_offset, filter_chat):
    """Process WhatsApp call records."""
    c = db.cursor()

    # Build filter conditions
    chat_filter_include = get_chat_condition(
        filter_chat[0], True, ["ZGROUPCALLCREATORUSERJIDSTRING"], None, "ios"
    )
    chat_filter_exclude = get_chat_condition(
        filter_chat[1], False, ["ZGROUPCALLCREATORUSERJIDSTRING"], None, "ios"
    )

    # Get call count
    call_count_query = f"""
        SELECT count()
        FROM ZWACDCALLEVENT
        WHERE 1=1
            {chat_filter_include}
            {chat_filter_exclude}
    """
    c.execute(call_count_query)
    total_row_number = c.fetchone()[0]
    if total_row_number == 0:
        return

    print(f"\nProcessing calls...({total_row_number})", end="\r")

    # Fetch call records
    calls_query = f"""
        SELECT ZCALLIDSTRING,
            ZGROUPCALLCREATORUSERJIDSTRING,
            ZGROUPJIDSTRING,
            ZDATE,
            ZOUTCOME,
            ZBYTESRECEIVED + ZBYTESSENT AS bytes_transferred,
            ZDURATION,
            ZVIDEO,
            ZMISSED,
            ZINCOMING
        FROM ZWACDCALLEVENT
            INNER JOIN ZWAAGGREGATECALLEVENT
                ON ZWACDCALLEVENT.Z1CALLEVENTS = ZWAAGGREGATECALLEVENT.Z_PK
        WHERE 1=1
            {chat_filter_include}
            {chat_filter_exclude}
    """
    c.execute(calls_query)

    # Create calls chat
    chat = ChatStore(Device.ANDROID, "WhatsApp Calls")

    # Process each call
    content = c.fetchone()
    while content is not None:
        process_call_record(content, chat, data, timezone_offset)
        content = c.fetchone()

    # Add calls chat to data
    data.add_chat("000000000000000", chat)


def process_call_record(content, chat, data, timezone_offset):
    """Process a single call record."""
    ts = APPLE_TIME + int(content["ZDATE"])
    call = Message(
        from_me=content["ZINCOMING"] == 0,
        timestamp=ts,
        time=ts,
        key_id=content["ZCALLIDSTRING"],
        timezone_offset=timezone_offset if timezone_offset else CURRENT_TZ_OFFSET,
    )

    # Set sender info
    _jid = content["ZGROUPCALLCREATORUSERJIDSTRING"]
    name = data.get_chat(_jid).name if _jid in data else None
    if _jid is not None and "@" in _jid:
        fallback = _jid.split("@")[0]
    else:
        fallback = None
    call.sender = name or fallback

    # Set call metadata
    call.meta = True
    call.data = format_call_data(call, content)

    # Add call to chat
    chat.add_message(call.key_id, call)


def format_call_data(call, content):
    """Format call data message based on call attributes."""
    # Basic call info
    call_data = (
        f"A {'group ' if content['ZGROUPJIDSTRING'] is not None else ''}"
        f"{'video' if content['ZVIDEO'] == 1 else 'voice'} "
        f"call {'to' if call.from_me else 'from'} "
        f"{call.sender} was "
    )

    # Call outcome
    if content["ZOUTCOME"] in (1, 4):
        call_data += "not answered." if call.from_me else "missed."
    elif content["ZOUTCOME"] == 2:
        call_data += "failed."
    elif content["ZOUTCOME"] == 0:
        call_time = convert_time_unit(int(content["ZDURATION"]))
        call_bytes = bytes_to_readable(content["bytes_transferred"])
        call_data += (
            f"initiated and lasted for {call_time} "
            f"with {call_bytes} data transferred."
        )
    else:
        call_data += "in an unknown state."

    return call_data<|MERGE_RESOLUTION|>--- conflicted
+++ resolved
@@ -341,35 +341,11 @@
 
 
 def media(
-<<<<<<< HEAD
     db, data, media_folder, filter_date, filter_chat, filter_empty, separate_media=False
 ):
     """Process media files from WhatsApp messages."""
-=======
-    db,
-    data,
-    media_folder,
-    filter_date,
-    filter_chat,
-    filter_empty,
-    separate_media=False,
-    copy_workers=4,
-):
-    """Process media files from WhatsApp messages.
-
-    Args:
-        db: Database connection.
-        data: Data store object.
-        media_folder: Folder containing media files.
-        filter_date: Date filter condition.
-        filter_chat: Chat filter conditions.
-        filter_empty: Filter for empty chats.
-        separate_media: Whether to separate media files by chat.
-        copy_workers: Number of threads used to copy media files.
-    """
->>>>>>> 8aa49c33
+
     c = db.cursor()
-
     # Build filter conditions
     chat_filter_include = get_chat_condition(
         filter_chat[0],
@@ -431,43 +407,12 @@
 
     # Process each media item
     mime = MimeTypes()
-<<<<<<< HEAD
     content = c.fetchone()
     for _ in track(range(total_row_number), description="Processing media"):
         if content is None:
             break
         process_media_item(content, data, media_folder, mime, separate_media)
         content = c.fetchone()
-=======
-    executor = ThreadPoolExecutor(max_workers=copy_workers) if separate_media else None
-    tasks = []
-    i = 0
-    content = c.fetchone()
-    while content is not None:
-        process_media_item(
-            content,
-            data,
-            media_folder,
-            mime,
-            separate_media,
-            executor,
-            tasks,
-        )
-        
-        # Update progress
-        i += 1
-        if i % 100 == 0:
-            print(f"Processing media...({i}/{total_row_number})", end="\r")
-        content = c.fetchone()
-    
-    if executor:
-        for task in tasks:
-            task.result()
-        executor.shutdown()
-
-    print(f"Processing media...({total_row_number}/{total_row_number})", end="\r")
->>>>>>> 8aa49c33
-
 
 def process_media_item(
     content,
@@ -509,16 +454,8 @@
             new_folder = os.path.join(media_folder, "separated", chat_display_name)
             Path(new_folder).mkdir(parents=True, exist_ok=True)
             new_path = os.path.join(new_folder, current_filename)
-<<<<<<< HEAD
             shutil.copy2(file_path, new_path)
             message.data = "/".join(new_path.split("\\")[1:])
-=======
-            if executor and tasks is not None:
-                tasks.append(executor.submit(shutil.copy2, file_path, new_path))
-            else:
-                shutil.copy2(file_path, new_path)
-            message.data = '/'.join(new_path.split("\\")[1:])
->>>>>>> 8aa49c33
     else:
         # Handle missing media
         message.data = "The media is missing"
