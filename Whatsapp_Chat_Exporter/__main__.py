--- conflicted
+++ resolved
@@ -8,12 +8,8 @@
 import string
 import glob
 import importlib.metadata
-<<<<<<< HEAD
 import zipfile
 import tarfile
-=======
-import psutil
->>>>>>> 09a00a4c
 from Whatsapp_Chat_Exporter import android_crypt, exported_handler, android_handler
 from Whatsapp_Chat_Exporter import ios_handler, ios_media_handler
 from Whatsapp_Chat_Exporter.data_model import ChatCollection, ChatStore
@@ -927,14 +923,8 @@
     # Set up and parse arguments
     parser = setup_argument_parser()
     args = parser.parse_args()
-<<<<<<< HEAD
-
     temp_dirs = []
     
-=======
-    setup_logging(args.verbose)
-
->>>>>>> 09a00a4c
     # Check for updates
     if args.check_update:
         exit(check_update())
@@ -1012,13 +1002,7 @@
                     temp_dirs.append(backup_path)
 
                 if not os.path.isdir(args.media):
-<<<<<<< HEAD
                     ios_media_handler.extract_media(backup_path, identifiers, args.decrypt_chunk_size)
-=======
-                    ios_media_handler.extract_media(
-                        args.backup, identifiers, args.decrypt_chunk_size
-                    )
->>>>>>> 09a00a4c
                 else:
                     logger.info(
                         "WhatsApp directory already exists, skipping WhatsApp file extraction."
@@ -1045,12 +1029,6 @@
 
         print("Everything is done!")
 
-<<<<<<< HEAD
-        print("Everything is done!")
-
-    for tmp in temp_dirs:
-        shutil.rmtree(tmp, ignore_errors=True)
-=======
 def main() -> None:
     """Entry point for console scripts."""
     parser = setup_argument_parser()
@@ -1058,4 +1036,8 @@
     run(args, parser)
         report_resource_usage("Final")
         logger.info("Everything is done!")
->>>>>>> 09a00a4c
+
+        print("Everything is done!")
+
+    for tmp in temp_dirs:
+        shutil.rmtree(tmp, ignore_errors=True)
