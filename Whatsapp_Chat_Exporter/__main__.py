--- conflicted
+++ resolved
@@ -275,27 +275,25 @@
         help="Create a copy of the media seperated per chat in <MEDIA>/separated/ directory"
     )
     parser.add_argument(
-<<<<<<< HEAD
-        "--enrich-from-vcards",
-        dest="enrich_from_vcards",
-        default=None,
-        help="Path to an exported vcf file from Google contacts export. Add names missing from WhatsApp's default database"
-    )
-    parser.add_argument(
-        "--default-country-code",
-        dest="default_contry_code",
-        default=None,
-        help="Use with --enrich-from-vcards. When numbers in the vcf file does not have a country code, this will be used. 1 is for US, 66 for Thailand etc. Most likely use the number of your own country"
-    )
-    
-=======
         "--decrypt-chunk-size",
         dest="decrypt_chunk_size",
         default=1 * 1024 * 1024,
         type=int,
         help="Specify the chunk size for decrypting iOS backup, which may affect the decryption speed."
     )
->>>>>>> d5b5ec74
+    parser.add_argument(
+        "--enrich-from-vcards",
+        dest="enrich_from_vcards",
+        default=None,
+        help="Path to an exported vcf file from Google contacts export. Add names missing from WhatsApp's default database"
+    )
+    parser.add_argument(
+        "--default-country-code",
+        dest="default_contry_code",
+        default=None,
+        help="Use with --enrich-from-vcards. When numbers in the vcf file does not have a country code, this will be used. 1 is for US, 66 for Thailand etc. Most likely use the number of your own country"
+    )
+
     args = parser.parse_args()
 
     # Check for updates
