try:
    from .__init__ import __version__
except ImportError:
    from Whatsapp_Chat_Exporter.__init__ import __version__
<<<<<<< HEAD
from Whatsapp_Chat_Exporter import extract, extract_iphone
=======
from Whatsapp_Chat_Exporter import extract
from Whatsapp_Chat_Exporter import extract_iphone
>>>>>>> 64984a07
from Whatsapp_Chat_Exporter import extract_iphone_media
from Whatsapp_Chat_Exporter.data_model import ChatStore
from Whatsapp_Chat_Exporter.utility import Crypt
from argparse import ArgumentParser
import os
import sqlite3
import shutil
import json
import string
from sys import exit


def main():
    parser = ArgumentParser(
        description = 'A customizable Android and iPhone WhatsApp database parser that '
                      'will give you the history of your WhatsApp conversations inHTML '
                      'and JSON. Android Backup Crypt12, Crypt14 and Crypt15 supported.',
        epilog = f'WhatsApp Chat Exporter: {__version__} Licensed with MIT'
    )
    parser.add_argument(
        '-a',
        '--android',
        dest='android',
        default=False,
        action='store_true',
        help="Define the target as Android")
    parser.add_argument(
        '-i',
        '--iphone',
        '--ios',
        dest='iphone',
        default=False,
        action='store_true',
        help="Define the target as iPhone")
    parser.add_argument(
        "-w",
        "--wa",
        dest="wa",
        default=None,
        help="Path to contact database (default: wa.db/ContactsV2.sqlite)")
    parser.add_argument(
        "-m",
        "--media",
        dest="media",
        default=None,
        help="Path to WhatsApp media folder (default: WhatsApp)")
    parser.add_argument(
        "-b",
        "--backup",
        dest="backup",
        default=None,
        help="Path to Android (must be used together "
             "with -k)/iPhone WhatsApp backup")
    parser.add_argument(
        "-o",
        "--output",
        dest="output",
        default="result",
        help="Output to specific directory (default: result)")
    parser.add_argument(
        '-j',
        '--json',
        dest='json',
        nargs='?',
        default=None,
        type=str,
        const="result.json",
        help="Save the result to a single JSON file (default if present: result.json)")
    parser.add_argument(
        '-d',
        '--db',
        dest='db',
        default=None,
        help="Path to database file (default: msgstore.db/"
             "7c7fba66680ef796b916b067077cc246adacf01d)")
    parser.add_argument(
        '-k',
        '--key',
        dest='key',
        default=None,
        help="Path to key file"
    )
    parser.add_argument(
        "-t",
        "--template",
        dest="template",
        default=None,
        help="Path to custom HTML template"
    )
    parser.add_argument(
        "-e",
        "--embedded",
        dest="embedded",
        default=False,
        action='store_true',
        help="Embed media into HTML file (not yet implemented)"
    )
    parser.add_argument(
        "-s",
        "--showkey",
        dest="showkey",
        default=False,
        action='store_true',
        help="Show the HEX key used to decrypt the database"
    )
    parser.add_argument(
        "-c",
        "--move-media",
        dest="move_media",
        default=False,
        action='store_true',
        help="Move the media directory to output directory if the flag is set, otherwise copy it"
    )
    parser.add_argument(
        "--offline",
        dest="offline",
        default=None,
        help="Relative path to offline static files"
    )
    parser.add_argument(
        "--size",
        "--output-size",
        dest="size",
        default=None,
        help="Maximum size of a single output file in bytes, 0 for auto (not yet implemented)"
    )
    parser.add_argument(
        "--no-html",
        dest="no_html",
        default=False,
        action='store_true',
        help="Do not output html files"
    )
    args = parser.parse_args()

    if args.android and args.iphone:
        print("You must define only one device type.")
        exit(1)
    if not args.android and not args.iphone:
        print("You must define the device type.")
        exit(1)
    if args.no_html and not args.json:
        print("You must either specify a JSON output file or enable HTML output.")
        exit(1)

    data = {}

    if args.android:
        contacts = extract.contacts
        messages = extract.messages
        media = extract.media
        vcard = extract.vcard
        create_html = extract.create_html
        if args.db is None:
            msg_db = "msgstore.db"
        else:
            msg_db = args.db
        if args.key is not None:
            if args.backup is None:
                print("You must specify the backup file with -b")
                exit(1)
            print("Decryption key specified, decrypting WhatsApp backup...")
            if "crypt12" in args.backup:
                crypt = Crypt.CRYPT12
            elif "crypt14" in args.backup:
                crypt = Crypt.CRYPT14
            elif "crypt15" in args.backup:
                crypt = Crypt.CRYPT15
            if os.path.isfile(args.key):
                key = open(args.key, "rb")
            elif all(char in string.hexdigits for char in args.key):
                key = bytes.fromhex(args.key)
            db = open(args.backup, "rb").read()
            error = extract.decrypt_backup(db, key, msg_db, crypt, args.showkey)
            if error != 0:
                if error == 1:
                    print("Dependencies of decrypt_backup and/or extract_encrypted_key"
                          " are not present. For details, see README.md.")
                    exit(3)
                elif error == 2:
                    print("Failed when decompressing the decrypted backup. "
                          "Possibly incorrect offsets used in decryption.")
                    exit(4)
                else:
                    print("Unknown error occurred.", error)
                    exit(5)
        if args.wa is None:
            contact_db = "wa.db"
        else:
            contact_db = args.wa
        if args.media is None:
            args.media = "WhatsApp"

        if os.path.isfile(contact_db):
            with sqlite3.connect(contact_db) as db:
                db.row_factory = sqlite3.Row
                contacts(db, data)

    elif args.iphone:
        import sys
        if "--iphone" in sys.argv:
            print("WARNING: The --iphone flag is deprecated and will be removed in the future. Use --ios instead.")
        messages = extract_iphone.messages
        media = extract_iphone.media
        vcard = extract_iphone.vcard
        create_html = extract_iphone.create_html
        if args.backup is not None:
            extract_iphone_media.extract_media(args.backup)
        if args.db is None:
            msg_db = "7c7fba66680ef796b916b067077cc246adacf01d"
        else:
            msg_db = args.db
        if args.wa is None:
            contact_db = "ContactsV2.sqlite"
        else:
            contact_db = args.wa
        if args.media is None:
            args.media = "Message"

    if os.path.isfile(msg_db):
        with sqlite3.connect(msg_db) as db:
            db.row_factory = sqlite3.Row
            messages(db, data)
            media(db, data, args.media)
            vcard(db, data)
        if not args.no_html:
            create_html(
                data,
                args.output,
                args.template,
                args.embedded,
                args.offline,
                args.size
            )
    else:
        print(
            "The message database does not exist. You may specify the path "
            "to database file with option -d or check your provided path."
        )
        exit(2)

    if os.path.isdir(args.media):
        if os.path.isdir(f"{args.output}/{args.media}"):
            print("Media directory already exists in output directory. Skipping...")
        else:
            if not args.move_media:
                print("Copying media directory...")
                shutil.copytree(args.media, f"{args.output}/WhatsApp")
            else:
                try:
                    shutil.move(args.media, f"{args.output}/")
                except PermissionError:
                    print("Cannot remove original WhatsApp directory. "
                        "Perhaps the directory is opened?")

    if args.json:
        if isinstance(data[next(iter(data))], ChatStore):
            data = {jik: chat.to_json() for jik, chat in data.items()}
        with open(args.json, "w") as f:
            data = json.dumps(data)
            print(f"\nWriting JSON file...({int(len(data)/1024/1024)}MB)")
            f.write(data)
    else:
        print()

    print("Everything is done!")


if __name__ == "__main__":
    main()<|MERGE_RESOLUTION|>--- conflicted
+++ resolved
@@ -2,12 +2,7 @@
     from .__init__ import __version__
 except ImportError:
     from Whatsapp_Chat_Exporter.__init__ import __version__
-<<<<<<< HEAD
 from Whatsapp_Chat_Exporter import extract, extract_iphone
-=======
-from Whatsapp_Chat_Exporter import extract
-from Whatsapp_Chat_Exporter import extract_iphone
->>>>>>> 64984a07
 from Whatsapp_Chat_Exporter import extract_iphone_media
 from Whatsapp_Chat_Exporter.data_model import ChatStore
 from Whatsapp_Chat_Exporter.utility import Crypt
