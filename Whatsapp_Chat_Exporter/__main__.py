#!/usr/bin/python3

import io
import os
import sqlite3
import shutil
import json
import string
import glob
import importlib.metadata
import psutil
from Whatsapp_Chat_Exporter import android_crypt, exported_handler, android_handler
from Whatsapp_Chat_Exporter import ios_handler, ios_media_handler
from Whatsapp_Chat_Exporter.data_model import ChatCollection, ChatStore
from Whatsapp_Chat_Exporter.utility import APPLE_TIME, Crypt, check_update, DbType
from Whatsapp_Chat_Exporter.utility import readable_to_bytes, sanitize_filename
from Whatsapp_Chat_Exporter.utility import import_from_json, bytes_to_readable
from argparse import ArgumentParser, SUPPRESS
from rich.progress import track
from datetime import datetime
from getpass import getpass
from sys import exit
from typing import Optional, List, Dict

# Try to import vobject for contacts processing
try:
    import vobject  # noqa: F401
except ModuleNotFoundError:
    vcards_deps_installed = False
else:
    from Whatsapp_Chat_Exporter.vcards_contacts import ContactsFromVCards

    vcards_deps_installed = True


def report_resource_usage(stage: str) -> None:
    """Print memory and disk usage statistics."""
    mem = psutil.virtual_memory()
    disk = psutil.disk_usage(".")
    print(
        f"[{stage}] Memory: {mem.percent:.1f}% used, Disk: {disk.percent:.1f}% used"
    )


def setup_argument_parser() -> ArgumentParser:
    """Set up and return the argument parser with all options."""
    try:
        version = importlib.metadata.version("whatsapp_chat_exporter")
    except importlib.metadata.PackageNotFoundError:
        version = "dev"

    parser = ArgumentParser(
        description="A customizable Android and iOS/iPadOS WhatsApp database parser that "
        "will give you the history of your WhatsApp conversations in HTML "
        "and JSON. Android Backup Crypt12, Crypt14 and Crypt15 supported.",
        epilog=(
            f"WhatsApp Chat Exporter: {version} Licensed with MIT. See "
            "https://wts.knugi.dev/docs?dest=osl for all open source licenses."
        ),
    )

    # Device type arguments
    device_group = parser.add_argument_group("Device Type")
    device_group.add_argument(
        "-a",
        "--android",
        dest="android",
        default=False,
        action="store_true",
        help="Define the target as Android",
    )
    device_group.add_argument(
        "-i",
        "--ios",
        dest="ios",
        default=False,
        action="store_true",
        help="Define the target as iPhone/iPad",
    )
    device_group.add_argument(
        "-e",
        "--exported",
        dest="exported",
        default=None,
        help="Define the target as exported chat file and specify the path to the file",
    )

    # Input file paths
    input_group = parser.add_argument_group("Input Files")
    input_group.add_argument(
        "-w",
        "--wa",
        dest="wa",
        default=None,
        help="Path to contact database (default: wa.db/ContactsV2.sqlite)",
    )
    input_group.add_argument(
        "-m",
        "--media",
        dest="media",
        default=None,
        help="Path to WhatsApp media folder (default: WhatsApp)",
    )
    input_group.add_argument(
        "-b",
        "--backup",
        dest="backup",
        default=None,
        help="Path to Android (must be used together with -k)/iOS WhatsApp backup",
    )
    input_group.add_argument(
        "-d",
        "--db",
        dest="db",
        default=None,
        help="Path to database file (default: msgstore.db/7c7fba66680ef796b916b067077cc246adacf01d)",
    )
    input_group.add_argument(
        "-k",
        "--key",
        dest="key",
        default=None,
        nargs="?",
        help="Path to key file. If this option is set for crypt15 backup but nothing is specified, you will be prompted to enter the key.",
    )
    input_group.add_argument(
        "--call-db",
        dest="call_db_ios",
        nargs="?",
        default=None,
        type=str,
        const="1b432994e958845fffe8e2f190f26d1511534088",
        help="Path to call database (default: 1b432994e958845fffe8e2f190f26d1511534088) iOS only",
    )
    input_group.add_argument(
        "--wab",
        "--wa-backup",
        dest="wab",
        default=None,
        help="Path to contact database in crypt15 format",
    )

    # Output options
    output_group = parser.add_argument_group("Output Options")
    output_group.add_argument(
        "-o",
        "--output",
        dest="output",
        default="result",
        help="Output to specific directory (default: result)",
    )
    output_group.add_argument(
        "-j",
        "--json",
        dest="json",
        nargs="?",
        default=None,
        type=str,
        const="result.json",
        help="Save the result to a single JSON file (default if present: result.json)",
    )
    output_group.add_argument(
        "--txt",
        dest="text_format",
        nargs="?",
        default=None,
        type=str,
        const="result",
        help="Export chats in text format similar to what WhatsApp officially provided (default if present: result/)",
    )
    output_group.add_argument(
        "--no-html",
        dest="no_html",
        default=False,
        action="store_true",
        help="Do not output html files",
    )
    output_group.add_argument(
        "--size",
        "--output-size",
        "--split",
        dest="size",
        nargs="?",
        const=0,
        default=None,
        help="Maximum (rough) size of a single output file in bytes, 0 for auto",
    )
<<<<<<< HEAD

=======
    output_group.add_argument(
        "--summary",
        dest="summary",
        nargs="?",
        default=None,
        const="summary.json",
        help="Output a summary JSON with message counts per chat",
    )
    
>>>>>>> a35a151b
    # JSON formatting options
    json_group = parser.add_argument_group("JSON Options")
    json_group.add_argument(
        "--avoid-encoding-json",
        dest="avoid_encoding_json",
        default=False,
        action="store_true",
        help="Don't encode non-ascii characters in the output JSON files",
    )
    json_group.add_argument(
        "--pretty-print-json",
        dest="pretty_print_json",
        default=None,
        nargs="?",
        const=2,
        type=int,
        help="Pretty print the output JSON.",
    )
    json_group.add_argument(
        "--per-chat",
        dest="json_per_chat",
        default=False,
        action="store_true",
        help="Output the JSON file per chat",
    )
    json_group.add_argument(
        "--import",
        dest="import_json",
        default=False,
        action="store_true",
        help="Import JSON file and convert to HTML output",
    )
    json_group.add_argument(
        "--stream-json",
        dest="stream_json",
        default=False,
        action="store_true",
        help="Stream JSON output to reduce memory usage",
    )

    # HTML options
    html_group = parser.add_argument_group("HTML Options")
    html_group.add_argument(
        "-t",
        "--template",
        dest="template",
        default=None,
        help="Path to custom HTML template",
    )
    html_group.add_argument(
        "--embedded",
        dest="embedded",
        default=False,
        action="store_true",
        help=SUPPRESS or "Embed media into HTML file (not yet implemented)",
    )
    html_group.add_argument(
        "--offline",
        dest="offline",
        default=None,
        help="Relative path to offline static files",
    )
    html_group.add_argument(
        "--no-avatar",
        dest="no_avatar",
        default=False,
        action="store_true",
        help="Do not render avatar in HTML output",
    )
    html_group.add_argument(
        "--experimental-new-theme",
        dest="whatsapp_theme",
        default=False,
        action="store_true",
        help="Use the newly designed WhatsApp-alike theme",
    )
    html_group.add_argument(
        "--headline",
        dest="headline",
        default="Chat history with ??",
        help="The custom headline for the HTML output. Use '??' as a placeholder for the chat name",
    )

    # Media handling
    media_group = parser.add_argument_group("Media Handling")
    media_group.add_argument(
        "-c",
        "--move-media",
        dest="move_media",
        default=False,
        action="store_true",
        help="Move the media directory to output directory if the flag is set, otherwise copy it",
    )
    media_group.add_argument(
        "--create-separated-media",
        dest="separate_media",
        default=False,
        action="store_true",
        help="Create a copy of the media seperated per chat in <MEDIA>/separated/ directory",
    )
<<<<<<< HEAD

=======
    media_group.add_argument(
        "--skip-media", dest="skip_media", default=False, action='store_true',
        help="Skip copying or extracting media files"
    )
    media_group.add_argument(
        "--cleanup-temp", dest="cleanup_temp", default=False, action='store_true',
        help="Delete temporary files after processing"
    )
    
>>>>>>> a35a151b
    # Filtering options
    filter_group = parser.add_argument_group("Filtering Options")
    filter_group.add_argument(
        "--time-offset",
        dest="timezone_offset",
        default=0,
        type=int,
        choices=range(-12, 15),
        metavar="{-12 to 14}",
        help="Offset in hours (-12 to 14) for time displayed in the output",
    )
    filter_group.add_argument(
        "--date",
        dest="filter_date",
        default=None,
        metavar="DATE",
        help="The date filter in specific format (inclusive)",
    )
    filter_group.add_argument(
        "--date-format",
        dest="filter_date_format",
        default="%Y-%m-%d %H:%M",
        metavar="FORMAT",
        help="The date format for the date filter",
    )
    filter_group.add_argument(
        "--include",
        dest="filter_chat_include",
        nargs="*",
        metavar="phone number",
        help="Include chats that match the supplied phone number",
    )
    filter_group.add_argument(
        "--exclude",
        dest="filter_chat_exclude",
        nargs="*",
        metavar="phone number",
        help="Exclude chats that match the supplied phone number",
    )
    filter_group.add_argument(
        "--dont-filter-empty",
        dest="filter_empty",
        default=True,
        action="store_false",
        help=(
            "By default, the exporter will not render chats with no valid message. "
            "Setting this flag will cause the exporter to render those. "
            "This is useful if chat(s) are missing from the output"
        ),
    )

    # Contact enrichment
    contact_group = parser.add_argument_group("Contact Enrichment")
    contact_group.add_argument(
        "--enrich-from-vcards",
        dest="enrich_from_vcards",
        default=None,
        help="Path to an exported vcf file from Google contacts export. Add names missing from WhatsApp's default database",
    )
    contact_group.add_argument(
        "--default-country-code",
        dest="default_country_code",
        default=None,
        help="Use with --enrich-from-vcards. When numbers in the vcf file does not have a country code, this will be used. 1 is for US, 66 for Thailand etc. Most likely use the number of your own country",
    )

    # Miscellaneous
    misc_group = parser.add_argument_group("Miscellaneous")
    misc_group.add_argument(
        "-s",
        "--showkey",
        dest="showkey",
        default=False,
        action="store_true",
        help="Show the HEX key used to decrypt the database",
    )
    misc_group.add_argument(
        "--check-update",
        dest="check_update",
        default=False,
        action="store_true",
        help="Check for updates (require Internet access)",
    )
    misc_group.add_argument(
        "--assume-first-as-me",
        dest="assume_first_as_me",
        default=False,
        action="store_true",
        help="Assume the first message in a chat as sent by me (must be used together with -e)",
    )
    misc_group.add_argument(
        "--business",
        dest="business",
        default=False,
        action="store_true",
        help="Use Whatsapp Business default files (iOS only)",
    )
    misc_group.add_argument(
        "--decrypt-chunk-size",
        dest="decrypt_chunk_size",
        default=1 * 1024 * 1024,
        type=int,
        help="Specify the chunk size for decrypting iOS backup, which may affect the decryption speed.",
    )
    misc_group.add_argument(
        "--max-bruteforce-worker",
        dest="max_bruteforce_worker",
        default=10,
        type=int,
        help="Specify the maximum number of worker for bruteforce decryption.",
    )

    return parser


def validate_args(parser: ArgumentParser, args) -> None:
    """Validate command line arguments and modify them if needed."""
    # Basic validation checks
    if args.android and args.ios and args.exported and args.import_json:
        parser.error("You must define only one device type.")
    if not args.android and not args.ios and not args.exported and not args.import_json:
        parser.error("You must define the device type.")
    if args.no_html and not args.json and not args.text_format:
        parser.error(
            "You must either specify a JSON output file, text file output directory or enable HTML output."
        )
    if args.import_json and (args.android or args.ios or args.exported or args.no_html):
        parser.error(
            "You can only use --import with -j and without --no-html, -a, -i, -e."
        )
    elif args.import_json and not os.path.isfile(args.json):
        parser.error("JSON file not found.")
    if args.android and args.business:
        parser.error("WhatsApp Business is only available on iOS for now.")
    if "??" not in args.headline:
        parser.error("--headline must contain '??' for replacement.")

    # JSON validation
    if (
        args.json_per_chat
        and args.json
        and (
            (args.json.endswith(".json") and os.path.isfile(args.json))
            or (not args.json.endswith(".json") and os.path.isfile(args.json))
        )
    ):
        parser.error(
            "When --per-chat is enabled, the destination of --json must be a directory."
        )

    # vCards validation
    if args.enrich_from_vcards is not None and args.default_country_code is None:
        parser.error(
            "When --enrich-from-vcards is provided, you must also set --default-country-code"
        )

    # Size validation
    if (
        args.size is not None
        and not isinstance(args.size, int)
        and not args.size.isnumeric()
    ):
        try:
            args.size = readable_to_bytes(args.size)
        except ValueError:
            parser.error(
                "The value for --split must be ended in pure bytes or with a proper unit (e.g., 1048576 or 1MB)"
            )

    # Date filter validation and processing
    if args.filter_date is not None:
        process_date_filter(parser, args)

    # Crypt15 key validation
    if args.key is None and args.backup is not None and args.backup.endswith("crypt15"):
        args.key = getpass("Enter your encryption key: ")

    # Theme validation
    if args.whatsapp_theme:
        args.template = "whatsapp_new.html"

    # Chat filter validation
    if args.filter_chat_include is not None and args.filter_chat_exclude is not None:
        parser.error("Chat inclusion and exclusion filters cannot be used together.")

    validate_chat_filters(parser, args.filter_chat_include)
    validate_chat_filters(parser, args.filter_chat_exclude)


def validate_chat_filters(
    parser: ArgumentParser, chat_filter: Optional[List[str]]
) -> None:
    """Validate chat filters to ensure they contain only phone numbers."""
    if chat_filter is not None:
        for chat in chat_filter:
            if not chat.isnumeric():
                parser.error(
                    "Enter a phone number in the chat filter. See https://wts.knugi.dev/docs?dest=chat"
                )


def process_date_filter(parser: ArgumentParser, args) -> None:
    """Process and validate date filter arguments."""
    if " - " in args.filter_date:
        start, end = args.filter_date.split(" - ")
        start = int(datetime.strptime(start, args.filter_date_format).timestamp())
        end = int(datetime.strptime(end, args.filter_date_format).timestamp())

        if start < 1009843200 or end < 1009843200:
            parser.error("WhatsApp was first released in 2009...")
        if start > end:
            parser.error("The start date cannot be a moment after the end date.")

        if args.android:
            args.filter_date = f"BETWEEN {start}000 AND {end}000"
        elif args.ios:
            args.filter_date = f"BETWEEN {start - APPLE_TIME} AND {end - APPLE_TIME}"
    else:
        process_single_date_filter(parser, args)


def process_single_date_filter(parser: ArgumentParser, args) -> None:
    """Process single date comparison filters."""
    if len(args.filter_date) < 3:
        parser.error(
            "Unsupported date format. See https://wts.knugi.dev/docs?dest=date"
        )

    _timestamp = int(
        datetime.strptime(args.filter_date[2:], args.filter_date_format).timestamp()
    )

    if _timestamp < 1009843200:
        parser.error("WhatsApp was first released in 2009...")

    if args.filter_date[:2] == "> ":
        if args.android:
            args.filter_date = f">= {_timestamp}000"
        elif args.ios:
            args.filter_date = f">= {_timestamp - APPLE_TIME}"
    elif args.filter_date[:2] == "< ":
        if args.android:
            args.filter_date = f"<= {_timestamp}000"
        elif args.ios:
            args.filter_date = f"<= {_timestamp - APPLE_TIME}"
    else:
        parser.error(
            "Unsupported date format. See https://wts.knugi.dev/docs?dest=date"
        )


def setup_contact_store(args) -> Optional["ContactsFromVCards"]:
    """Set up and return a contact store if needed."""
    if args.enrich_from_vcards is not None:
        if not vcards_deps_installed:
            print(
                "You don't have the dependency to enrich contacts with vCard.\n"
                "Read more on how to deal with enriching contacts:\n"
                "https://github.com/KnugiHK/Whatsapp-Chat-Exporter/blob/main/README.md#usage"
            )
            exit(1)
        contact_store = ContactsFromVCards()
        contact_store.load_vcf_file(args.enrich_from_vcards, args.default_country_code)
        return contact_store
    return None


def decrypt_android_backup(args) -> int:
    """Decrypt Android backup files and return error code."""
    if args.key is None or args.backup is None:
        print("You must specify the backup file with -b and a key with -k")
        return 1

    print("Decryption key specified, decrypting WhatsApp backup...")

    # Determine crypt type
    if "crypt12" in args.backup:
        crypt = Crypt.CRYPT12
    elif "crypt14" in args.backup:
        crypt = Crypt.CRYPT14
    elif "crypt15" in args.backup:
        crypt = Crypt.CRYPT15
    else:
        print(
            "Unknown backup format. The backup file must be crypt12, crypt14 or crypt15."
        )
        return 1

    # Get key
    keyfile_stream = False
    if not os.path.isfile(args.key) and all(
        char in string.hexdigits for char in args.key.replace(" ", "")
    ):
        key = bytes.fromhex(args.key.replace(" ", ""))
    else:
        key = open(args.key, "rb")
        keyfile_stream = True

    # Read backup
    db = open(args.backup, "rb").read()

    # Process WAB if provided
    error_wa = 0
    if args.wab:
        wab = open(args.wab, "rb").read()
        error_wa = android_crypt.decrypt_backup(
            wab,
            key,
            args.wa,
            crypt,
            args.showkey,
            DbType.CONTACT,
            keyfile_stream=keyfile_stream,
            max_worker=args.max_bruteforce_worker,
        )
        if isinstance(key, io.IOBase):
            key.seek(0)

    # Decrypt message database
    error_message = android_crypt.decrypt_backup(
        db,
        key,
        args.db,
        crypt,
        args.showkey,
        DbType.MESSAGE,
        keyfile_stream=keyfile_stream,
        max_worker=args.max_bruteforce_worker,
    )

    # Handle errors
    if error_wa != 0:
        return error_wa
    return error_message


def handle_decrypt_error(error: int) -> None:
    """Handle decryption errors with appropriate messages."""
    if error == 1:
        print(
            "Dependencies of decrypt_backup and/or extract_encrypted_key"
            " are not present. For details, see README.md."
        )
        exit(3)
    elif error == 2:
        print(
            "Failed when decompressing the decrypted backup. "
            "Possibly incorrect offsets used in decryption."
        )
        exit(4)
    else:
        print("Unknown error occurred.", error)
        exit(5)


def process_contacts(args, data: ChatCollection, contact_store=None) -> None:
    """Process contacts from the database."""
    contact_db = (
        args.wa if args.wa else "wa.db" if args.android else "ContactsV2.sqlite"
    )

    if os.path.isfile(contact_db):
        with sqlite3.connect(contact_db) as db:
            db.row_factory = sqlite3.Row
            if args.android:
                android_handler.contacts(db, data, args.enrich_from_vcards)
            else:
                ios_handler.contacts(db, data)


def process_messages(args, data: ChatCollection) -> None:
    """Process messages, media and vcards from the database."""
    msg_db = (
        args.db
        if args.db
        else "msgstore.db" if args.android else args.identifiers.MESSAGE
    )

    if not os.path.isfile(msg_db):
        print(
            "The message database does not exist. You may specify the path "
            "to database file with option -d or check your provided path."
        )
        exit(6)

    filter_chat = (args.filter_chat_include, args.filter_chat_exclude)

    with sqlite3.connect(msg_db) as db:
        db.row_factory = sqlite3.Row

        # Process messages
        if args.android:
            message_handler = android_handler
        else:
            message_handler = ios_handler

        message_handler.messages(
            db,
            data,
            args.media,
            args.timezone_offset,
            args.filter_date,
            filter_chat,
            args.filter_empty,
        )

        # Process media
        message_handler.media(
            db,
            data,
            args.media,
            args.filter_date,
            filter_chat,
            args.filter_empty,
            args.separate_media,
        )

        # Process vcards
        message_handler.vcard(
            db, data, args.media, args.filter_date, filter_chat, args.filter_empty
        )

        # Process calls
        process_calls(args, db, data, filter_chat)


def process_calls(args, db, data: ChatCollection, filter_chat) -> None:
    """Process call history if available."""
    if args.android:
        android_handler.calls(db, data, args.timezone_offset, filter_chat)
    elif args.ios and args.call_db_ios is not None:
        with sqlite3.connect(args.call_db_ios) as cdb:
            cdb.row_factory = sqlite3.Row
            ios_handler.calls(cdb, data, args.timezone_offset, filter_chat)


def handle_media_directory(args) -> None:
    """Handle media directory copying or moving."""
    if args.skip_media:
        print("\nSkipping media directory as per --skip-media", end="\n")
        return
    if os.path.isdir(args.media):
        media_path = os.path.join(args.output, args.media)

        if os.path.isdir(media_path):
            print(
                "\nWhatsApp directory already exists in output directory. Skipping...",
                end="\n",
            )
        else:
            if args.move_media:
                try:
                    print("\nMoving media directory...", end="\n")
                    shutil.move(args.media, f"{args.output}/")
                except PermissionError:
                    print(
                        "\nCannot remove original WhatsApp directory. "
                        "Perhaps the directory is opened?",
                        end="\n",
                    )
            else:
                print("\nCopying media directory...", end="\n")
                shutil.copytree(args.media, media_path)
        if args.cleanup_temp and not args.move_media:
            shutil.rmtree(args.media, ignore_errors=True)


def create_output_files(args, data: ChatCollection, contact_store=None) -> None:
    """Create output files in the specified formats."""
    # Create HTML files if requested
    if not args.no_html:
        # Enrich from vcards if available
        if contact_store and not contact_store.is_empty():
            contact_store.enrich_from_vcards(data)

        android_handler.create_html(
            data,
            args.output,
            args.template,
            args.embedded,
            args.offline,
            args.size,
            args.no_avatar,
            args.whatsapp_theme,
            args.headline,
        )

    # Create text files if requested
    if args.text_format:
        print("Writing text file...")
        android_handler.create_txt(data, args.text_format)

    # Create JSON files if requested
    if args.json and not args.import_json:
        export_json(args, data, contact_store)

    # Create summary file if requested
    if args.summary:
        export_summary(args, data)


def export_json(args, data: ChatCollection, contact_store=None) -> None:
    """Export data to JSON format."""
    # Enrich from vcards if available
    if contact_store and not contact_store.is_empty():
        contact_store.enrich_from_vcards(data)

    # Convert ChatStore objects to JSON
    if isinstance(data.get(next(iter(data), None)), ChatStore):
        data = {jik: chat.to_json() for jik, chat in data.items()}

    # Export as a single file or per chat
    if not args.json_per_chat:
        if args.stream_json:
            export_single_json_stream(args, data)
        else:
            export_single_json(args, data)
    else:
        export_multiple_json(args, data)


def export_single_json(args, data: Dict) -> None:
    """Export data to a single JSON file."""
    with open(args.json, "w") as f:
        json_data = json.dumps(
            data,
            ensure_ascii=not args.avoid_encoding_json,
            indent=args.pretty_print_json,
        )
        print(f"\nWriting JSON file...({bytes_to_readable(len(json_data))})")
        f.write(json_data)


def export_single_json_stream(args, data: Dict) -> None:
    """Stream JSON data to a single file without building it in memory."""
    with open(args.json, "w") as f:
        f.write("{")
        items = list(data.items())
        for index, (jid, chat) in enumerate(items):
            obj = {jid: chat}
            chunk = json.dumps(
                obj,
                ensure_ascii=not args.avoid_encoding_json,
                indent=args.pretty_print_json,
            )
            chunk = chunk[1:-1]
            if args.pretty_print_json is not None and index == 0:
                f.write("\n")
            if index > 0:
                f.write(",")
                if args.pretty_print_json is not None:
                    f.write("\n")
            if args.pretty_print_json is not None:
                f.write(" " * args.pretty_print_json + chunk)
            else:
                f.write(chunk)
        if args.pretty_print_json is not None:
            f.write("\n")
        f.write("}")


def export_multiple_json(args, data: Dict) -> None:
    """Export data to multiple JSON files, one per chat."""
    # Adjust output path if needed
    json_path = args.json[:-5] if args.json.endswith(".json") else args.json

    # Create directory if it doesn't exist
    if not os.path.isdir(json_path):
        os.makedirs(json_path, exist_ok=True)

    # Export each chat
    chats = list(data.keys())
    for jik in track(chats, description="Exporting chats"):
        if data[jik]["name"] is not None:
            contact = data[jik]["name"].replace("/", "")
        else:
            contact = jik.replace("+", "")

        with open(f"{json_path}/{sanitize_filename(contact)}.json", "w") as f:
            file_content = json.dumps(
                {jik: data[jik]},
                ensure_ascii=not args.avoid_encoding_json,
                indent=args.pretty_print_json,
            )
            f.write(file_content)


def export_summary(args, data: ChatCollection) -> None:
    """Export a JSON summary containing message counts for each chat."""
    summary = {
        "total_chats": len(data),
        "chats": {},
    }

    for jid, chat in data.items():
        summary["chats"][jid] = {
            "name": chat.name,
            "message_count": len(chat),
        }

    with open(args.summary, "w") as f:
        json.dump(summary, f, ensure_ascii=False, indent=2)


def process_exported_chat(args, data: ChatCollection) -> None:
    """Process an exported chat file."""
    exported_handler.messages(args.exported, data, args.assume_first_as_me)

    if not args.no_html:
        android_handler.create_html(
            data,
            args.output,
            args.template,
            args.embedded,
            args.offline,
            args.size,
            args.no_avatar,
            args.whatsapp_theme,
            args.headline,
        )

    # Copy files to output directory
    for file in glob.glob(r"*.*"):
        shutil.copy(file, args.output)


def run(args, parser: ArgumentParser | None = None) -> None:
    """Execute the export process using provided arguments."""
    if parser is not None:
        validate_args(parser, args)

    if args.check_update:
        exit(check_update())
<<<<<<< HEAD

=======
    
    # Validate arguments
    validate_args(parser, args)
    report_resource_usage("Initial")
    
    # Create output directory if it doesn't exist
>>>>>>> a35a151b
    os.makedirs(args.output, exist_ok=True)

    data = ChatCollection()
    contact_store = setup_contact_store(args)

    if args.import_json:
        # Import from JSON
        import_from_json(args.json, data)
        android_handler.create_html(
            data,
            args.output,
            args.template,
            args.embedded,
            args.offline,
            args.size,
            args.no_avatar,
            args.whatsapp_theme,
            args.headline,
        )
    elif args.exported:
        # Process exported chat
        process_exported_chat(args, data)
    else:
        # Process Android or iOS data
        if args.android:
            # Set default media path if not provided
            if args.media is None:
                args.media = "WhatsApp"

            # Set default DB paths if not provided
            if args.db is None:
                args.db = "msgstore.db"
            if args.wa is None:
                args.wa = "wa.db"

            # Decrypt backup if needed
            if args.key is not None:
                error = decrypt_android_backup(args)
                if error != 0:
                    handle_decrypt_error(error)
        elif args.ios:
            # Set up identifiers based on business flag
            if args.business:
                from Whatsapp_Chat_Exporter.utility import (
                    WhatsAppBusinessIdentifier as identifiers,
                )
            else:
                from Whatsapp_Chat_Exporter.utility import (
                    WhatsAppIdentifier as identifiers,
                )
            args.identifiers = identifiers

            # Set default media path if not provided
            if args.media is None:
                args.media = identifiers.DOMAIN

            # Extract media from backup if needed
            if args.backup is not None:
                if not os.path.isdir(args.media):
                    ios_media_handler.extract_media(
                        args.backup, identifiers, args.decrypt_chunk_size
                    )
                else:
                    print(
                        "WhatsApp directory already exists, skipping WhatsApp file extraction."
                    )

            # Set default DB paths if not provided
            if args.db is None:
                args.db = identifiers.MESSAGE
            if args.wa is None:
                args.wa = "ContactsV2.sqlite"

        # Process contacts
        process_contacts(args, data, contact_store)

        # Process messages, media, and calls
        process_messages(args, data)
<<<<<<< HEAD

=======
        report_resource_usage("After messages")
        
>>>>>>> a35a151b
        # Create output files
        create_output_files(args, data, contact_store)

        # Handle media directory
        handle_media_directory(args)
        report_resource_usage("After media handling")

        print("Everything is done!")
<<<<<<< HEAD


def main() -> None:
    """Entry point for console scripts."""
    parser = setup_argument_parser()
    args = parser.parse_args()
    run(args, parser)
=======
        report_resource_usage("Final")
>>>>>>> a35a151b
<|MERGE_RESOLUTION|>--- conflicted
+++ resolved
@@ -185,9 +185,7 @@
         default=None,
         help="Maximum (rough) size of a single output file in bytes, 0 for auto",
     )
-<<<<<<< HEAD
-
-=======
+
     output_group.add_argument(
         "--summary",
         dest="summary",
@@ -197,7 +195,7 @@
         help="Output a summary JSON with message counts per chat",
     )
     
->>>>>>> a35a151b
+
     # JSON formatting options
     json_group = parser.add_argument_group("JSON Options")
     json_group.add_argument(
@@ -298,9 +296,7 @@
         action="store_true",
         help="Create a copy of the media seperated per chat in <MEDIA>/separated/ directory",
     )
-<<<<<<< HEAD
-
-=======
+
     media_group.add_argument(
         "--skip-media", dest="skip_media", default=False, action='store_true',
         help="Skip copying or extracting media files"
@@ -310,7 +306,6 @@
         help="Delete temporary files after processing"
     )
     
->>>>>>> a35a151b
     # Filtering options
     filter_group = parser.add_argument_group("Filtering Options")
     filter_group.add_argument(
@@ -944,16 +939,12 @@
 
     if args.check_update:
         exit(check_update())
-<<<<<<< HEAD
-
-=======
     
     # Validate arguments
     validate_args(parser, args)
     report_resource_usage("Initial")
     
     # Create output directory if it doesn't exist
->>>>>>> a35a151b
     os.makedirs(args.output, exist_ok=True)
 
     data = ChatCollection()
@@ -1032,12 +1023,8 @@
 
         # Process messages, media, and calls
         process_messages(args, data)
-<<<<<<< HEAD
-
-=======
         report_resource_usage("After messages")
         
->>>>>>> a35a151b
         # Create output files
         create_output_files(args, data, contact_store)
 
@@ -1046,14 +1033,11 @@
         report_resource_usage("After media handling")
 
         print("Everything is done!")
-<<<<<<< HEAD
-
 
 def main() -> None:
     """Entry point for console scripts."""
     parser = setup_argument_parser()
     args = parser.parse_args()
     run(args, parser)
-=======
+
         report_resource_usage("Final")
->>>>>>> a35a151b
