import builtins
from pathlib import Path
from Whatsapp_Chat_Exporter import exported_handler
from Whatsapp_Chat_Exporter.data_model import ChatCollection


def test_messages_no_prompt(tmp_path, monkeypatch):
    chat_file = tmp_path / "chat.txt"
    chat_file.write_text(
        "01/01/2024, 10:00 - Alice: Hello\n01/01/2024, 10:01 - Bob: Hi"
    )
    data = ChatCollection()
    called = False

    def fake_input(prompt):
        nonlocal called
        called = True
        return "n"

    monkeypatch.setattr(builtins, "input", fake_input)
    exported_handler.messages(
        str(chat_file),
        data,
        assume_first_as_me=False,
        prompt_user=False,
    )
    assert not called
    assert "ExportedChat" in data
    chat = data["ExportedChat"]
    assert len(chat) == 2


<<<<<<< HEAD
def test_attached_file_traversal_rejected(tmp_path):
    outside = tmp_path / "outside.txt"
    outside.write_text("oops")

    chat_file = tmp_path / "chat.txt"
    chat_file.write_text(
        "01/01/2024, 10:00 - Alice: ../outside.txt (file attached)"
    )

    data = ChatCollection()
    exported_handler.messages(
        str(chat_file),
        data,
        assume_first_as_me=False,
        prompt_user=False,
    )

    chat = data["ExportedChat"]
    msg = chat.get_message(0)
    assert msg.data == "The media is missing"
    assert msg.meta
=======
def test_copy_exported_media(tmp_path):
    chat_dir = tmp_path / "chat"
    chat_dir.mkdir()
    chat_file = chat_dir / "chat.txt"
    chat_file.write_text(
        "01/01/2024, 10:00 - Alice: photo.jpg (file attached)\n"
        "01/01/2024, 10:01 - Bob: Hi"
    )
    photo = chat_dir / "photo.jpg"
    photo.write_bytes(b"img")
    (chat_dir / "unrelated.jpg").write_bytes(b"bad")

    data = ChatCollection()
    exported_handler.messages(str(chat_file), data, False, False)

    out_dir = tmp_path / "out"
    out_dir.mkdir()

    from Whatsapp_Chat_Exporter.__main__ import copy_exported_media

    copy_exported_media(str(chat_file), data, str(out_dir))

    copied = list((out_dir / "media").rglob("*"))
    assert (out_dir / "media" / "photo.jpg") in copied
    assert (out_dir / "media" / "unrelated.jpg") not in copied
    chat = data["ExportedChat"]
    first = next(iter(chat.values()))
    assert first.data == str(Path("media") / "photo.jpg")
>>>>>>> 47cd3e22
<|MERGE_RESOLUTION|>--- conflicted
+++ resolved
@@ -29,8 +29,6 @@
     chat = data["ExportedChat"]
     assert len(chat) == 2
 
-
-<<<<<<< HEAD
 def test_attached_file_traversal_rejected(tmp_path):
     outside = tmp_path / "outside.txt"
     outside.write_text("oops")
@@ -51,34 +49,4 @@
     chat = data["ExportedChat"]
     msg = chat.get_message(0)
     assert msg.data == "The media is missing"
-    assert msg.meta
-=======
-def test_copy_exported_media(tmp_path):
-    chat_dir = tmp_path / "chat"
-    chat_dir.mkdir()
-    chat_file = chat_dir / "chat.txt"
-    chat_file.write_text(
-        "01/01/2024, 10:00 - Alice: photo.jpg (file attached)\n"
-        "01/01/2024, 10:01 - Bob: Hi"
-    )
-    photo = chat_dir / "photo.jpg"
-    photo.write_bytes(b"img")
-    (chat_dir / "unrelated.jpg").write_bytes(b"bad")
-
-    data = ChatCollection()
-    exported_handler.messages(str(chat_file), data, False, False)
-
-    out_dir = tmp_path / "out"
-    out_dir.mkdir()
-
-    from Whatsapp_Chat_Exporter.__main__ import copy_exported_media
-
-    copy_exported_media(str(chat_file), data, str(out_dir))
-
-    copied = list((out_dir / "media").rglob("*"))
-    assert (out_dir / "media" / "photo.jpg") in copied
-    assert (out_dir / "media" / "unrelated.jpg") not in copied
-    chat = data["ExportedChat"]
-    first = next(iter(chat.values()))
-    assert first.data == str(Path("media") / "photo.jpg")
->>>>>>> 47cd3e22
+    assert msg.meta